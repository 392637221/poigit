--- conflicted
+++ resolved
@@ -66,97 +66,9 @@
 
 			modelState = new SingleCursorState(selectionStart, viewState.selectionStartLeftoverVisibleColumns, position, viewState.leftoverVisibleColumns);
 		} else {
-<<<<<<< HEAD
-			validatedViewPosition = cursor.convertModelPositionToViewPosition(validatedPosition.lineNumber, validatedPosition.column);
-		}
-
-		let reason = (eventSource === 'mouse' ? editorCommon.CursorChangeReason.Explicit : editorCommon.CursorChangeReason.NotSet);
-		if (eventSource === 'api') {
-			ctx.shouldRevealVerticalInCenter = true;
-		}
-		if (reason) {
-			ctx.cursorPositionChangeReason = reason;
-		}
-		cursor.moveViewPosition(inSelectionMode, validatedViewPosition.lineNumber, validatedViewPosition.column, 0, false);
-		return true;
-	}
-
-	private static _getViewHalfLineSize(cursor: OneCursor, lineNumber: number): number {
-		return Math.round((cursor.viewModel.getLineMaxColumn(lineNumber) - cursor.viewModel.getLineMinColumn(lineNumber)) / 2);
-	}
-
-	public static move(cursor: OneCursor, moveParams: CursorMoveArguments, eventSource: string, ctx: IOneCursorOperationContext): boolean {
-		if (!moveParams.to) {
-			illegalArgument('to');
-		}
-
-		let inSelectionMode = !!moveParams.select;
-		let validatedViewPosition = cursor.viewState.position;
-		let viewLineNumber = validatedViewPosition.lineNumber;
-		let viewColumn: number;
-		switch (moveParams.to) {
-			case editorCommon.CursorMovePosition.Left:
-				return this._moveLeft(cursor, inSelectionMode, editorCommon.CursorMoveByUnit.HalfLine === moveParams.by ? this._getViewHalfLineSize(cursor, viewLineNumber) : moveParams.value, ctx);
-			case editorCommon.CursorMovePosition.Right:
-				return this._moveRight(cursor, inSelectionMode, editorCommon.CursorMoveByUnit.HalfLine === moveParams.by ? this._getViewHalfLineSize(cursor, viewLineNumber) : moveParams.value, ctx);
-			case editorCommon.CursorMovePosition.Up:
-				return this._moveUp(cursor, moveParams, ctx);
-			case editorCommon.CursorMovePosition.Down:
-				return this._moveDown(cursor, moveParams, ctx);
-			case editorCommon.CursorMovePosition.LineStart:
-				return this._moveToLineStart(cursor, moveParams, ctx);
-			case editorCommon.CursorMovePosition.LineEnd:
-				return this._moveToLineEnd(cursor, moveParams, ctx);
-			case editorCommon.CursorMovePosition.WrappedLineStart:
-				viewColumn = cursor.viewModel.getLineMinColumn(viewLineNumber);
-				break;
-			case editorCommon.CursorMovePosition.WrappedLineFirstNonWhitespaceCharacter:
-				viewColumn = cursor.viewModel.getLineFirstNonWhitespaceColumn(viewLineNumber);
-				break;
-			case editorCommon.CursorMovePosition.WrappedLineColumnCenter:
-				viewColumn = Math.round((cursor.viewModel.getLineMaxColumn(viewLineNumber) + cursor.viewModel.getLineMinColumn(viewLineNumber)) / 2);
-				break;
-			case editorCommon.CursorMovePosition.WrappedLineEnd:
-				viewColumn = cursor.viewModel.getLineMaxColumn(viewLineNumber);
-				break;
-			case editorCommon.CursorMovePosition.WrappedLineLastNonWhitespaceCharacter:
-				viewColumn = cursor.viewModel.getLineLastNonWhitespaceColumn(viewLineNumber);
-				break;
-			case editorCommon.CursorMovePosition.ViewPortTop:
-				viewLineNumber = cursor.convertModelPositionToViewPosition(cursor.getLineFromViewPortTop(moveParams.value), 1).lineNumber;
-				viewColumn = cursor.viewModel.getLineFirstNonWhitespaceColumn(viewLineNumber);
-				break;
-			case editorCommon.CursorMovePosition.ViewPortBottom:
-				viewLineNumber = cursor.convertModelPositionToViewPosition(cursor.getLineFromViewPortBottom(moveParams.value), 1).lineNumber;;
-				viewColumn = cursor.viewModel.getLineFirstNonWhitespaceColumn(viewLineNumber);
-				break;
-			case editorCommon.CursorMovePosition.ViewPortCenter:
-				viewLineNumber = cursor.convertModelPositionToViewPosition(cursor.getCenterLineInViewPort(), 1).lineNumber;;
-				viewColumn = cursor.viewModel.getLineFirstNonWhitespaceColumn(viewLineNumber);
-				break;
-			case editorCommon.CursorMovePosition.ViewPortIfOutside:
-				const position = cursor.getNearestRevealViewPositionInViewport();
-				viewLineNumber = position.lineNumber;
-				viewColumn = position.column;
-				break;
-			default:
-				return false;
-		}
-		ctx.cursorPositionChangeReason = editorCommon.CursorChangeReason.Explicit;
-		cursor.moveViewPosition(inSelectionMode, viewLineNumber, viewColumn, 0, true);
-		return true;
-	}
-
-	private static _applyMoveOperationResult(cursor: OneCursor, ctx: IOneCursorOperationContext, r: MoveOperationResult): boolean {
-		ctx.cursorPositionChangeReason = r.reason;
-		cursor.setState(r.modelState, r.viewState, r.ensureInEditableRange);
-		return true;
-	}
-=======
 			// Validate new model state
 			const selectionStart = context.model.validateRange(modelState.selectionStart);
 			const selectionStartLeftoverVisibleColumns = modelState.selectionStart.equalsRange(selectionStart) ? modelState.selectionStartLeftoverVisibleColumns : 0;
->>>>>>> ccd3c1f9
 
 			const position = context.model.validatePosition(
 				modelState.position
@@ -165,114 +77,6 @@
 
 			modelState = new SingleCursorState(selectionStart, selectionStartLeftoverVisibleColumns, position, leftoverVisibleColumns);
 		}
-<<<<<<< HEAD
-		return this._moveUpByModelLines(cursor, moveArguments.select, linesCount, ctx);
-	}
-
-	private static _moveUpByViewLines(cursor: OneCursor, inSelectionMode: boolean, linesCount: number, ctx: IOneCursorOperationContext): boolean {
-		return this._applyMoveOperationResult(
-			cursor, ctx,
-			this._fromViewCursorState(cursor, MoveOperations.moveUp(cursor.config, cursor.viewModel, cursor.viewState, inSelectionMode, linesCount))
-		);
-	}
-
-	private static _moveUpByModelLines(cursor: OneCursor, inSelectionMode: boolean, linesCount: number, ctx: IOneCursorOperationContext): boolean {
-		return this._applyMoveOperationResult(
-			cursor, ctx,
-			this._fromModelCursorState(cursor, MoveOperations.moveUp(cursor.config, cursor.model, cursor.modelState, inSelectionMode, linesCount))
-		);
-	}
-
-	public static translateUp(cursor: OneCursor, ctx: IOneCursorOperationContext): boolean {
-		return this._applyMoveOperationResult(
-			cursor, ctx,
-			this._fromViewCursorState(cursor, MoveOperations.translateUp(cursor.config, cursor.viewModel, cursor.viewState))
-		);
-	}
-
-	private static _moveToLineStart(cursor: OneCursor, moveArguments: CursorMoveArguments, ctx: IOneCursorOperationContext): boolean {
-		const currentViewStateColumn = cursor.viewState.position.column;
-		const currentModelStateColumn = cursor.modelState.position.column;
-		const isFirstLineOfWrappedLine = currentViewStateColumn === currentModelStateColumn;
-
-		const currentViewStatelineNumber = cursor.viewState.position.lineNumber;
-		const firstNonBlankColumn = cursor.viewModel.getLineFirstNonWhitespaceColumn(currentViewStatelineNumber);
-		const isBeginningOfViewLine = currentViewStateColumn === firstNonBlankColumn;
-
-		if (!isFirstLineOfWrappedLine && !isBeginningOfViewLine) {
-			return this._moveToLineStartByView(cursor, moveArguments.select, ctx);
-		} else {
-			return this._moveToLineStartByModel(cursor, moveArguments.select, ctx);
-		}
-	}
-
-	private static _moveToLineStartByView(cursor: OneCursor, inSelectionMode: boolean, ctx: IOneCursorOperationContext): boolean {
-		return this._applyMoveOperationResult(
-			cursor, ctx,
-			this._fromViewCursorState(cursor, MoveOperations.moveToBeginningOfLine(cursor.config, cursor.viewModel, cursor.viewState, inSelectionMode))
-		);
-	}
-
-	private static _moveToLineStartByModel(cursor: OneCursor, inSelectionMode: boolean, ctx: IOneCursorOperationContext): boolean {
-		return this._applyMoveOperationResult(
-			cursor, ctx,
-			this._fromModelCursorState(cursor, MoveOperations.moveToBeginningOfLine(cursor.config, cursor.model, cursor.modelState, inSelectionMode))
-		);
-	}
-
-	private static _moveToLineEnd(cursor: OneCursor, moveArguments: CursorMoveArguments, ctx: IOneCursorOperationContext): boolean {
-		const viewStatePosition = cursor.viewState.position;
-		const viewModelMaxColumn = cursor.viewModel.getLineMaxColumn(viewStatePosition.lineNumber);
-		const isEndOfViewLine = viewStatePosition.column === viewModelMaxColumn;
-
-		const modelStatePosition = cursor.modelState.position;
-		const modelMaxColumn = cursor.model.getLineMaxColumn(modelStatePosition.lineNumber);
-		const isEndLineOfWrappedLine = viewModelMaxColumn - viewStatePosition.column === modelMaxColumn - modelStatePosition.column;
-
-		if (isEndOfViewLine || isEndLineOfWrappedLine) {
-			return this._moveToLineEndByModel(cursor, moveArguments.select, ctx);
-		} else {
-			return this._moveToLineEndByView(cursor, moveArguments.select, ctx);
-		}
-	}
-
-	private static _moveToLineEndByView(cursor: OneCursor, inSelectionMode: boolean, ctx: IOneCursorOperationContext): boolean {
-		return this._applyMoveOperationResult(
-			cursor, ctx,
-			this._fromViewCursorState(cursor, MoveOperations.moveToEndOfLine(cursor.config, cursor.viewModel, cursor.viewState, inSelectionMode))
-		);
-	}
-
-	private static _moveToLineEndByModel(cursor: OneCursor, inSelectionMode: boolean, ctx: IOneCursorOperationContext): boolean {
-		return this._applyMoveOperationResult(
-			cursor, ctx,
-			this._fromModelCursorState(cursor, MoveOperations.moveToEndOfLine(cursor.config, cursor.model, cursor.modelState, inSelectionMode))
-		);
-	}
-
-	public static moveToBeginningOfLine(cursor: OneCursor, inSelectionMode: boolean, ctx: IOneCursorOperationContext): boolean {
-		return this._applyMoveOperationResult(
-			cursor, ctx,
-			this._fromViewCursorState(cursor, MoveOperations.moveToBeginningOfLine(cursor.config, cursor.viewModel, cursor.viewState, inSelectionMode))
-		);
-	}
-
-	public static moveToEndOfLine(cursor: OneCursor, inSelectionMode: boolean, ctx: IOneCursorOperationContext): boolean {
-		return this._applyMoveOperationResult(
-			cursor, ctx,
-			this._fromViewCursorState(cursor, MoveOperations.moveToEndOfLine(cursor.config, cursor.viewModel, cursor.viewState, inSelectionMode))
-		);
-	}
-
-	public static expandLineSelection(cursor: OneCursor, ctx: IOneCursorOperationContext): boolean {
-		ctx.cursorPositionChangeReason = editorCommon.CursorChangeReason.Explicit;
-		let viewSel = cursor.viewState.selection;
-
-		let viewStartLineNumber = viewSel.startLineNumber;
-		let viewEndLineNumber = viewSel.endLineNumber;
-		let viewEndColumn = viewSel.endColumn;
-=======
->>>>>>> ccd3c1f9
 
 		if (!viewState) {
 			// We only have the model state => compute the view state
